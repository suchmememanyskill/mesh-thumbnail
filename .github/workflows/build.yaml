# .github/workflows/build.yml
name: Build

on:
  push:
    branches: [main]

jobs:
<<<<<<< HEAD
  build-windows-linux:
    name: Build Windows, Linux
    runs-on: ubuntu-latest
=======
  build:
    name: Build
>>>>>>> ece1e087
    strategy:
      fail-fast: false
      matrix:
        include:
          - name: win-amd64
            target: x86_64-pc-windows-gnu
            os: ubuntu-latest
          - name: linux-amd64
            target: x86_64-unknown-linux-gnu
            os: ubuntu-latest
          - name: macos-amd64
            target: x86_64-apple-darwin
            os: macos-latest
          - name: macos-arm64
            target: aarch64-apple-darwin
            os: macos-latest
    runs-on: ${{ matrix.os }}
    steps:
      - name: Linux build dependencies
        if: matrix.name == 'linux-amd64'
        run: sudo apt install fontconfig libfontconfig-dev -y

      - name: Windows build dependencies
        if: matrix.name == 'win-amd64'
        run: sudo apt-get install -y gcc-mingw-w64-x86-64

      - name: Checkout
        uses: actions/checkout@master

      - name: Install Rust
        uses: dtolnay/rust-toolchain@stable
        with:
          targets: "${{ matrix.target }}"

      - name: Setup Cache
        uses: Swatinem/rust-cache@v2
        with:
          key: "mesh-thumbnail-${{ matrix.target }}"

      - name: Build Binary
        run: cargo build --locked --release --target ${{ matrix.target }}

      - name: Rename Binary for target
        if: matrix.name != 'win-amd64'
        run: mv target/${{ matrix.target }}/release/mesh-thumbnail* target/${{ matrix.target }}/release/mesh-thumbnail-${{ matrix.target }}
      # Pesky .exe suffix. There's probably a better way to do this.
      - name: Rename Binary for Windows
        if: matrix.name == 'win-amd64'
        run: mv target/${{ matrix.target }}/release/mesh-thumbnail.exe target/${{ matrix.target }}/release/mesh-thumbnail-${{ matrix.target }}.exe

      - name: Upload artifact
        uses: actions/upload-artifact@v4
        with:
          name: ${{matrix.name}}-binary
          path: |
<<<<<<< HEAD
            target/${{ matrix.target }}/release/mesh-thumbnail

  build-apple-darwin:
    name: Build Apple Darwin
    runs-on: macos-latest
    if: github.event_name != 'workflow_dispatch' || github.event.inputs.job == 'all' || github.event.inputs.job == 'build-apple-darwin'
    strategy:
      fail-fast: false
      matrix:
        include:
          - name: macos-amd64
            target: x86_64-apple-darwin
          - name: macos-arm64
            target: aarch64-apple-darwin
    steps:
      - name: Checkout
        uses: actions/checkout@master

      - name: Install Rust
        uses: dtolnay/rust-toolchain@stable
        with:
          targets: "${{ matrix.target }}"

      - name: Setup Cache
        uses: Swatinem/rust-cache@v2
        with:
          key: "mesh-thumbnail-${{ matrix.target }}"

      - name: Build Binary
        run: cargo build --locked --release --target ${{ matrix.target }}

      - name: Upload artifact
        uses: actions/upload-artifact@v4
        if: matrix.name == 'macos-amd64'
        with:
          name: MacOS-amd64-binary
          path: |
            target/${{ matrix.target }}/release/mesh-thumbnail

      - name: Upload artifact
        uses: actions/upload-artifact@v4
        if: matrix.name == 'macos-arm64'
        with:
          name: MacOS-arm64-binary
          path: |
            target/${{ matrix.target }}/release/mesh-thumbnail
=======
            target/${{ matrix.target }}/release/mesh-thumbnail*
>>>>>>> ece1e087
<|MERGE_RESOLUTION|>--- conflicted
+++ resolved
@@ -6,14 +6,8 @@
     branches: [main]
 
 jobs:
-<<<<<<< HEAD
-  build-windows-linux:
-    name: Build Windows, Linux
-    runs-on: ubuntu-latest
-=======
   build:
     name: Build
->>>>>>> ece1e087
     strategy:
       fail-fast: false
       matrix:
@@ -69,53 +63,4 @@
         with:
           name: ${{matrix.name}}-binary
           path: |
-<<<<<<< HEAD
-            target/${{ matrix.target }}/release/mesh-thumbnail
-
-  build-apple-darwin:
-    name: Build Apple Darwin
-    runs-on: macos-latest
-    if: github.event_name != 'workflow_dispatch' || github.event.inputs.job == 'all' || github.event.inputs.job == 'build-apple-darwin'
-    strategy:
-      fail-fast: false
-      matrix:
-        include:
-          - name: macos-amd64
-            target: x86_64-apple-darwin
-          - name: macos-arm64
-            target: aarch64-apple-darwin
-    steps:
-      - name: Checkout
-        uses: actions/checkout@master
-
-      - name: Install Rust
-        uses: dtolnay/rust-toolchain@stable
-        with:
-          targets: "${{ matrix.target }}"
-
-      - name: Setup Cache
-        uses: Swatinem/rust-cache@v2
-        with:
-          key: "mesh-thumbnail-${{ matrix.target }}"
-
-      - name: Build Binary
-        run: cargo build --locked --release --target ${{ matrix.target }}
-
-      - name: Upload artifact
-        uses: actions/upload-artifact@v4
-        if: matrix.name == 'macos-amd64'
-        with:
-          name: MacOS-amd64-binary
-          path: |
-            target/${{ matrix.target }}/release/mesh-thumbnail
-
-      - name: Upload artifact
-        uses: actions/upload-artifact@v4
-        if: matrix.name == 'macos-arm64'
-        with:
-          name: MacOS-arm64-binary
-          path: |
-            target/${{ matrix.target }}/release/mesh-thumbnail
-=======
-            target/${{ matrix.target }}/release/mesh-thumbnail*
->>>>>>> ece1e087
+            target/${{ matrix.target }}/release/mesh-thumbnail*